--- conflicted
+++ resolved
@@ -72,7 +72,7 @@
         lkhood = ab.normal(variance=var)
 
     with tf.name_scope("Deepnet"):
-        Net, loss = ab.deepnet(X_, Y_, N, LAYERS, lkhood, n_samples=NSAMPLES)
+        Phi, loss = ab.deepnet(X_, Y_, N, LAYERS, lkhood, n_samples=NSAMPLES)
         tf.summary.scalar('loss', loss)
 
     with tf.name_scope("Train"):
@@ -108,18 +108,13 @@
             pass
 
         # Prediction
-<<<<<<< HEAD
         Ey = np.hstack([Phi_0.eval(feed_dict={X_: Xs}, session=sess)
                         for _ in range(NPREDICTSAMPLES)])
         sigma2 = var.eval(session=sess)
-=======
-        Ey = ab.predict_samples(Net, {X_: Xs}, NPREDICTSAMPLES)
-        sigma2 = (1. * var).eval()
->>>>>>> 0e21b21f
 
     # Score
-    Eymean = Ey.mean(axis=0)
-    Eyvar = Ey.var(axis=0) + sigma2
+    Eymean = Ey.mean(axis=1)
+    Eyvar = Ey.var(axis=1) + sigma2
     r2 = r2_score(Ys.flatten(), Eymean)
     snlp = msll(Ys.flatten(), Eymean, Eyvar, Yr.flatten())
     smse = 1 - r2
