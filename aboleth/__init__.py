--- conflicted
+++ resolved
@@ -1,26 +1,15 @@
 """Package init."""
 from .version import __version__
-<<<<<<< HEAD
 from .losses import elbo
-from .layers import (Activation, DropOut, DenseVariational, DenseMAP,
-                     InputLayer, EmbedVariational, RandomRBF, RandomMatern,
+from .layers import (Activation, DropOut, MaxPool2D, DenseVariational,
+                     DenseMAP, InputLayer, EmbedVariational, RandomFourier,
                      RandomArcCosine)
-from .ops import stack, concat, add, slicecat, mean_impute
+from .ops import stack, concat, slicecat, add, mean_impute, gaussian_impute
+from .kernels import RBF, Matern
 from .likelihoods import (LikeNormal, LikeBernoulli, LikeBinomial,
                           LikeCategorical)
 from .distributions import (ParamNormal, ParamGaussian, norm_prior,
                             norm_posterior, gaus_posterior)
-=======
-from .model import elbo, log_prob
-from .layer import (Activation, DropOut, MaxPool2D, DenseVariational, DenseMAP,
-                    InputLayer, EmbedVariational, RandomFourier,
-                    RandomArcCosine)
-from .ops import stack, concat, slicecat, add, mean_impute, gaussian_impute
-from .kernels import RBF, Matern
-from .likelihood import normal, bernoulli, binomial
-from .distributions import (Normal, Gaussian, norm_prior, norm_posterior,
-                            gaus_posterior)
->>>>>>> 74a95870
 from .util import (batch, pos, predict_expected, predict_samples,
                    batch_prediction)
 from .random import set_hyperseed
@@ -55,13 +44,9 @@
     'stack',
     'concat',
     'add',
-<<<<<<< HEAD
     'slicecat',
-    'mean_impute'
-=======
     'mean_impute',
     'gaussian_impute',
     'RBF',
     'Matern'
->>>>>>> 74a95870
 )