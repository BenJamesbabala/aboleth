--- conflicted
+++ resolved
@@ -29,11 +29,7 @@
         self.layers = layers
 
     def __call__(self, X=None, **kwargs):
-<<<<<<< HEAD
-        """Calls the graph building method (with extra checking).
-=======
         """Call the graph building method (with extra checking).
->>>>>>> a95228b7
 
         See: _build
 
@@ -162,11 +158,7 @@
 
     masklayer : callable
         A layer that returns a boolean mask tensor where True values are
-<<<<<<< HEAD
-        masked. Must be of form f(**kwargs).
-=======
         masked. Must be of form ``f(**kwargs)``.
->>>>>>> a95228b7
 
     """
 
@@ -273,13 +265,8 @@
         return X_with_impute
 
 
-<<<<<<< HEAD
 class FixedNormalImpute(ImputeOp):
     """Impute the missing values using the marginal gaussians over each column.
-=======
-class RandomGaussImpute(ImputeOp):
-    r"""Impute the missing values using marginal gaussians over each column.
->>>>>>> a95228b7
 
     Takes two layers, one the returns a data tensor and the other returns a
     mask layer. Returns a layer that returns a tensor in which the masked
@@ -357,11 +344,11 @@
     """
 
     def __init__(self, datalayer, masklayer):
-        """Construct and instance of a VarScalarImpute operation."""
+        r"""Construct and instance of a VarScalarImpute operation."""
         super().__init__(datalayer, masklayer)
 
     def _build(self, **kwargs):
-        """Build an impute operation graph, this needs ``**kwargs`` input."""
+        r"""Build an impute operation graph, this needs ``**kwargs`` input."""
         X_ND, loss1 = self.datalayer(**kwargs)
         M, loss2 = self.masklayer(**kwargs)
 
@@ -385,7 +372,7 @@
         return Net, loss
 
     def _impute2D(self, X_2D, scalars):
-        """Randomly impute a rank 2 tensor.
+        r"""Randomly impute a rank 2 tensor.
 
         Parameters
         ----------
@@ -416,7 +403,7 @@
 
 
 class VarNormalImpute(ImputeOp):
-    """Impute the missing values with draws from learnt normal distributions.
+    r"""Impute the missing values with draws from learnt normal distributions.
 
     Parameters
     ----------
@@ -430,11 +417,11 @@
     """
 
     def __init__(self, datalayer, masklayer):
-        """Construct and instance of a VarScalarImpute operation."""
+        r"""Construct and instance of a VarScalarImpute operation."""
         super().__init__(datalayer, masklayer)
 
     def _build(self, **kwargs):
-        """Build an impute operation graph, this needs ``**kwargs`` input."""
+        r"""Build an impute operation graph, this needs ``**kwargs`` input."""
         X_ND, loss1 = self.datalayer(**kwargs)
         M, loss2 = self.masklayer(**kwargs)
 
@@ -462,7 +449,7 @@
         return Net, loss
 
     def _impute2D(self, X_2D):
-        """Impute a rank 2 tensor with draws from normal distributions.
+        r"""Impute a rank 2 tensor with draws from normal distributions.
 
         Parameters
         ----------
